<<<<<<< HEAD
/**
 * b_plus_tree_internal_page.cpp
 */
#include <iostream>
#include <sstream>

#include "common/exception.h"
#include "page/b_plus_tree_internal_page.h"

namespace cmudb {
/*****************************************************************************
 * HELPER METHODS AND UTILITIES
 *****************************************************************************/
/*
 * Init method after creating a new internal page
 * Including set page type, set current size, set page id, set parent id and set
 * max page size
 */
INDEX_TEMPLATE_ARGUMENTS
void B_PLUS_TREE_INTERNAL_PAGE_TYPE::Init(page_id_t page_id,
                                          page_id_t parent_id) {
    SetPageType(IndexPageType::INTERNAL_PAGE);
    SetSize(0);
    SetMaxSize((PAGE_SIZE-sizeof(BPlusTreeInternalPage))/sizeof(MappingType)-1);
    SetParentPageId(parent_id);
    SetParentPageId(page_id);
}
/*
 * Helper method to get/set the key associated with input "index"(a.k.a
 * array offset)
 */
INDEX_TEMPLATE_ARGUMENTS
KeyType B_PLUS_TREE_INTERNAL_PAGE_TYPE::KeyAt(int index) const {
  // replace with your own code
    assert(index >= 0 && index < GetSize());
    return array[index].first;
}

INDEX_TEMPLATE_ARGUMENTS
void B_PLUS_TREE_INTERNAL_PAGE_TYPE::SetKeyAt(int index, const KeyType &key) {
    assert(index >= 0 && index < GetSize());
    array[index].first = key;
}

/*
 * Helper method to find and return array index(or offset), so that its value
 * equals to input "value"
 */
INDEX_TEMPLATE_ARGUMENTS
int B_PLUS_TREE_INTERNAL_PAGE_TYPE::ValueIndex(const ValueType &value) const {
    for (int i = 0; i < GetSize(); i++) {
        if (value != ValueAt(i)) continue;
        return i;
    }
    return -1;
}

/*
 * Helper method to get the value associated with input "index"(a.k.a array
 * offset)
 */
INDEX_TEMPLATE_ARGUMENTS
ValueType B_PLUS_TREE_INTERNAL_PAGE_TYPE::ValueAt(int index) const {
    assert(index >= 0 && index < GetSize());
    return array[index].second;
}

/*****************************************************************************
 * LOOKUP
 *****************************************************************************/
/*
 * Find and return the child pointer(page_id) which points to the child page
 * that contains input "key"
 * Start the search from the second key(the first key should always be invalid)
 */
INDEX_TEMPLATE_ARGUMENTS
ValueType
B_PLUS_TREE_INTERNAL_PAGE_TYPE::Lookup(const KeyType &key,
                                       const KeyComparator &comparator) const {
  return INVALID_PAGE_ID;
}

/*****************************************************************************
 * INSERTION
 *****************************************************************************/
/*
 * Populate new root page with old_value + new_key & new_value
 * When the insertion cause overflow from leaf page all the way upto the root
 * page, you should create a new root page and populate its elements.
 * NOTE: This method is only called within InsertIntoParent()(b_plus_tree.cpp)
 */
INDEX_TEMPLATE_ARGUMENTS
void B_PLUS_TREE_INTERNAL_PAGE_TYPE::PopulateNewRoot(
    const ValueType &old_value, const KeyType &new_key,
    const ValueType &new_value) {}
/*
 * Insert new_key & new_value pair right after the pair with its value ==
 * old_value
 * @return:  new size after insertion
 */
INDEX_TEMPLATE_ARGUMENTS
int B_PLUS_TREE_INTERNAL_PAGE_TYPE::InsertNodeAfter(
    const ValueType &old_value, const KeyType &new_key,
    const ValueType &new_value) {
  return 0;
}

/*****************************************************************************
 * SPLIT
 *****************************************************************************/
/*
 * Remove half of key & value pairs from this page to "recipient" page
 */
INDEX_TEMPLATE_ARGUMENTS
void B_PLUS_TREE_INTERNAL_PAGE_TYPE::MoveHalfTo(
    BPlusTreeInternalPage *recipient,
    BufferPoolManager *buffer_pool_manager) {}

INDEX_TEMPLATE_ARGUMENTS
void B_PLUS_TREE_INTERNAL_PAGE_TYPE::CopyHalfFrom(
    MappingType *items, int size, BufferPoolManager *buffer_pool_manager) {}

/*****************************************************************************
 * REMOVE
 *****************************************************************************/
/*
 * Remove the key & value pair in internal page according to input index(a.k.a
 * array offset)
 * NOTE: store key&value pair continuously after deletion
 */
INDEX_TEMPLATE_ARGUMENTS
void B_PLUS_TREE_INTERNAL_PAGE_TYPE::Remove(int index) {}

/*
 * Remove the only key & value pair in internal page and return the value
 * NOTE: only call this method within AdjustRoot()(in b_plus_tree.cpp)
 */
INDEX_TEMPLATE_ARGUMENTS
ValueType B_PLUS_TREE_INTERNAL_PAGE_TYPE::RemoveAndReturnOnlyChild() {
  return INVALID_PAGE_ID;
}
/*****************************************************************************
 * MERGE
 *****************************************************************************/
/*
 * Remove all of key & value pairs from this page to "recipient" page, then
 * update relavent key & value pair in its parent page.
 */
INDEX_TEMPLATE_ARGUMENTS
void B_PLUS_TREE_INTERNAL_PAGE_TYPE::MoveAllTo(
    BPlusTreeInternalPage *recipient, int index_in_parent,
    BufferPoolManager *buffer_pool_manager) {}

INDEX_TEMPLATE_ARGUMENTS
void B_PLUS_TREE_INTERNAL_PAGE_TYPE::CopyAllFrom(
    MappingType *items, int size, BufferPoolManager *buffer_pool_manager) {}

/*****************************************************************************
 * REDISTRIBUTE
 *****************************************************************************/
/*
 * Remove the first key & value pair from this page to tail of "recipient"
 * page, then update relavent key & value pair in its parent page.
 */
INDEX_TEMPLATE_ARGUMENTS
void B_PLUS_TREE_INTERNAL_PAGE_TYPE::MoveFirstToEndOf(
    BPlusTreeInternalPage *recipient,
    BufferPoolManager *buffer_pool_manager) {}

INDEX_TEMPLATE_ARGUMENTS
void B_PLUS_TREE_INTERNAL_PAGE_TYPE::CopyLastFrom(
    const MappingType &pair, BufferPoolManager *buffer_pool_manager) {}

/*
 * Remove the last key & value pair from this page to head of "recipient"
 * page, then update relavent key & value pair in its parent page.
 */
INDEX_TEMPLATE_ARGUMENTS
void B_PLUS_TREE_INTERNAL_PAGE_TYPE::MoveLastToFrontOf(
    BPlusTreeInternalPage *recipient, int parent_index,
    BufferPoolManager *buffer_pool_manager) {}

INDEX_TEMPLATE_ARGUMENTS
void B_PLUS_TREE_INTERNAL_PAGE_TYPE::CopyFirstFrom(
    const MappingType &pair, int parent_index,
    BufferPoolManager *buffer_pool_manager) {}

/*****************************************************************************
 * DEBUG
 *****************************************************************************/
INDEX_TEMPLATE_ARGUMENTS
void B_PLUS_TREE_INTERNAL_PAGE_TYPE::QueueUpChildren(
    std::queue<BPlusTreePage *> *queue,
    BufferPoolManager *buffer_pool_manager) {
  for (int i = 0; i < GetSize(); i++) {
    auto *page = buffer_pool_manager->FetchPage(array[i].second);
    if (page == nullptr)
      throw Exception(EXCEPTION_TYPE_INDEX,
                      "all page are pinned while printing");
    BPlusTreePage *node =
        reinterpret_cast<BPlusTreePage *>(page->GetData());
    queue->push(node);
  }
}

INDEX_TEMPLATE_ARGUMENTS
std::string B_PLUS_TREE_INTERNAL_PAGE_TYPE::ToString(bool verbose) const {
  if (GetSize() == 0) {
    return "";
  }
  std::ostringstream os;
  if (verbose) {
    os << "[pageId: " << GetPageId() << " parentId: " << GetParentPageId()
       << "]<" << GetSize() << "> ";
  }

  int entry = verbose ? 0 : 1;
  int end = GetSize();
  bool first = true;
  while (entry < end) {
    if (first) {
      first = false;
    } else {
      os << " ";
    }
    os << std::dec << array[entry].first.ToString();
    if (verbose) {
      os << "(" << array[entry].second << ")";
    }
    ++entry;
  }
  return os.str();
}

// valuetype for internalNode should be page id_t
template class BPlusTreeInternalPage<GenericKey<4>, page_id_t,
                                           GenericComparator<4>>;
template class BPlusTreeInternalPage<GenericKey<8>, page_id_t,
                                           GenericComparator<8>>;
template class BPlusTreeInternalPage<GenericKey<16>, page_id_t,
                                           GenericComparator<16>>;
template class BPlusTreeInternalPage<GenericKey<32>, page_id_t,
                                           GenericComparator<32>>;
template class BPlusTreeInternalPage<GenericKey<64>, page_id_t,
                                           GenericComparator<64>>;
} // namespace cmudb
=======
/**
 * b_plus_tree_internal_page.cpp
 */
#include <iostream>
#include <sstream>

#include "common/exception.h"
#include "page/b_plus_tree_internal_page.h"

namespace cmudb {
/*****************************************************************************
 * HELPER METHODS AND UTILITIES
 *****************************************************************************/
/*
 * Init method after creating a new internal page
 * Including set page type, set current size, set page id, set parent id and set
 * max page size
 */
INDEX_TEMPLATE_ARGUMENTS
void B_PLUS_TREE_INTERNAL_PAGE_TYPE::Init(page_id_t page_id,
                                          page_id_t parent_id) {}
/*
 * Helper method to get/set the key associated with input "index"(a.k.a
 * array offset)
 */
INDEX_TEMPLATE_ARGUMENTS
KeyType B_PLUS_TREE_INTERNAL_PAGE_TYPE::KeyAt(int index) const {
  // replace with your own code
  KeyType key;
  return key;
}

INDEX_TEMPLATE_ARGUMENTS
void B_PLUS_TREE_INTERNAL_PAGE_TYPE::SetKeyAt(int index, const KeyType &key) {}

/*
 * Helper method to find and return array index(or offset), so that its value
 * equals to input "value"
 */
INDEX_TEMPLATE_ARGUMENTS
int B_PLUS_TREE_INTERNAL_PAGE_TYPE::ValueIndex(const ValueType &value) const {
  return 0;
}

/*
 * Helper method to get the value associated with input "index"(a.k.a array
 * offset)
 */
INDEX_TEMPLATE_ARGUMENTS
ValueType B_PLUS_TREE_INTERNAL_PAGE_TYPE::ValueAt(int index) const { return 0; }

/*****************************************************************************
 * LOOKUP
 *****************************************************************************/
/*
 * Find and return the child pointer(page_id) which points to the child page
 * that contains input "key"
 * Start the search from the second key(the first key should always be invalid)
 */
INDEX_TEMPLATE_ARGUMENTS
ValueType
B_PLUS_TREE_INTERNAL_PAGE_TYPE::Lookup(const KeyType &key,
                                       const KeyComparator &comparator) const {
  return INVALID_PAGE_ID;
}

/*****************************************************************************
 * INSERTION
 *****************************************************************************/
/*
 * Populate new root page with old_value + new_key & new_value
 * When the insertion cause overflow from leaf page all the way upto the root
 * page, you should create a new root page and populate its elements.
 * NOTE: This method is only called within InsertIntoParent()(b_plus_tree.cpp)
 */
INDEX_TEMPLATE_ARGUMENTS
void B_PLUS_TREE_INTERNAL_PAGE_TYPE::PopulateNewRoot(
    const ValueType &old_value, const KeyType &new_key,
    const ValueType &new_value) {}
/*
 * Insert new_key & new_value pair right after the pair with its value ==
 * old_value
 * @return:  new size after insertion
 */
INDEX_TEMPLATE_ARGUMENTS
int B_PLUS_TREE_INTERNAL_PAGE_TYPE::InsertNodeAfter(
    const ValueType &old_value, const KeyType &new_key,
    const ValueType &new_value) {
  return 0;
}

/*****************************************************************************
 * SPLIT
 *****************************************************************************/
/*
 * Remove half of key & value pairs from this page to "recipient" page
 */
INDEX_TEMPLATE_ARGUMENTS
void B_PLUS_TREE_INTERNAL_PAGE_TYPE::MoveHalfTo(
    BPlusTreeInternalPage *recipient,
    BufferPoolManager *buffer_pool_manager) {}

INDEX_TEMPLATE_ARGUMENTS
void B_PLUS_TREE_INTERNAL_PAGE_TYPE::CopyHalfFrom(
    MappingType *items, int size, BufferPoolManager *buffer_pool_manager) {}

/*****************************************************************************
 * REMOVE
 *****************************************************************************/
/*
 * Remove the key & value pair in internal page according to input index(a.k.a
 * array offset)
 * NOTE: store key&value pair continuously after deletion
 */
INDEX_TEMPLATE_ARGUMENTS
void B_PLUS_TREE_INTERNAL_PAGE_TYPE::Remove(int index) {}

/*
 * Remove the only key & value pair in internal page and return the value
 * NOTE: only call this method within AdjustRoot()(in b_plus_tree.cpp)
 */
INDEX_TEMPLATE_ARGUMENTS
ValueType B_PLUS_TREE_INTERNAL_PAGE_TYPE::RemoveAndReturnOnlyChild() {
  return INVALID_PAGE_ID;
}
/*****************************************************************************
 * MERGE
 *****************************************************************************/
/*
 * Remove all of key & value pairs from this page to "recipient" page, then
 * update relavent key & value pair in its parent page.
 */
INDEX_TEMPLATE_ARGUMENTS
void B_PLUS_TREE_INTERNAL_PAGE_TYPE::MoveAllTo(
    BPlusTreeInternalPage *recipient, int index_in_parent,
    BufferPoolManager *buffer_pool_manager) {}

INDEX_TEMPLATE_ARGUMENTS
void B_PLUS_TREE_INTERNAL_PAGE_TYPE::CopyAllFrom(
    MappingType *items, int size, BufferPoolManager *buffer_pool_manager) {}

/*****************************************************************************
 * REDISTRIBUTE
 *****************************************************************************/
/*
 * Remove the first key & value pair from this page to tail of "recipient"
 * page, then update relavent key & value pair in its parent page.
 */
INDEX_TEMPLATE_ARGUMENTS
void B_PLUS_TREE_INTERNAL_PAGE_TYPE::MoveFirstToEndOf(
    BPlusTreeInternalPage *recipient,
    BufferPoolManager *buffer_pool_manager) {}

INDEX_TEMPLATE_ARGUMENTS
void B_PLUS_TREE_INTERNAL_PAGE_TYPE::CopyLastFrom(
    const MappingType &pair, BufferPoolManager *buffer_pool_manager) {}

/*
 * Remove the last key & value pair from this page to head of "recipient"
 * page, then update relavent key & value pair in its parent page.
 */
INDEX_TEMPLATE_ARGUMENTS
void B_PLUS_TREE_INTERNAL_PAGE_TYPE::MoveLastToFrontOf(
    BPlusTreeInternalPage *recipient, int parent_index,
    BufferPoolManager *buffer_pool_manager) {}

INDEX_TEMPLATE_ARGUMENTS
void B_PLUS_TREE_INTERNAL_PAGE_TYPE::CopyFirstFrom(
    const MappingType &pair, int parent_index,
    BufferPoolManager *buffer_pool_manager) {}

/*****************************************************************************
 * DEBUG
 *****************************************************************************/
INDEX_TEMPLATE_ARGUMENTS
void B_PLUS_TREE_INTERNAL_PAGE_TYPE::QueueUpChildren(
    std::queue<BPlusTreePage *> *queue,
    BufferPoolManager *buffer_pool_manager) {
  for (int i = 0; i < GetSize(); i++) {
    auto *page = buffer_pool_manager->FetchPage(array[i].second);
    if (page == nullptr)
      throw Exception(EXCEPTION_TYPE_INDEX,
                      "all page are pinned while printing");
    BPlusTreePage *node =
        reinterpret_cast<BPlusTreePage *>(page->GetData());
    queue->push(node);
  }
}

INDEX_TEMPLATE_ARGUMENTS
std::string B_PLUS_TREE_INTERNAL_PAGE_TYPE::ToString(bool verbose) const {
  if (GetSize() == 0) {
    return "";
  }
  std::ostringstream os;
  if (verbose) {
    os << "[pageId: " << GetPageId() << " parentId: " << GetParentPageId()
       << "]<" << GetSize() << "> ";
  }

  int entry = verbose ? 0 : 1;
  int end = GetSize();
  bool first = true;
  while (entry < end) {
    if (first) {
      first = false;
    } else {
      os << " ";
    }
    os << std::dec << array[entry].first.ToString();
    if (verbose) {
      os << "(" << array[entry].second << ")";
    }
    ++entry;
  }
  return os.str();
}

// valuetype for internalNode should be page id_t
template class BPlusTreeInternalPage<GenericKey<4>, page_id_t,
                                           GenericComparator<4>>;
template class BPlusTreeInternalPage<GenericKey<8>, page_id_t,
                                           GenericComparator<8>>;
template class BPlusTreeInternalPage<GenericKey<16>, page_id_t,
                                           GenericComparator<16>>;
template class BPlusTreeInternalPage<GenericKey<32>, page_id_t,
                                           GenericComparator<32>>;
template class BPlusTreeInternalPage<GenericKey<64>, page_id_t,
                                           GenericComparator<64>>;
} // namespace cmudb
>>>>>>> 443d449d
<|MERGE_RESOLUTION|>--- conflicted
+++ resolved
@@ -1,4 +1,3 @@
-<<<<<<< HEAD
 /**
  * b_plus_tree_internal_page.cpp
  */
@@ -244,236 +243,4 @@
                                            GenericComparator<32>>;
 template class BPlusTreeInternalPage<GenericKey<64>, page_id_t,
                                            GenericComparator<64>>;
-} // namespace cmudb
-=======
-/**
- * b_plus_tree_internal_page.cpp
- */
-#include <iostream>
-#include <sstream>
-
-#include "common/exception.h"
-#include "page/b_plus_tree_internal_page.h"
-
-namespace cmudb {
-/*****************************************************************************
- * HELPER METHODS AND UTILITIES
- *****************************************************************************/
-/*
- * Init method after creating a new internal page
- * Including set page type, set current size, set page id, set parent id and set
- * max page size
- */
-INDEX_TEMPLATE_ARGUMENTS
-void B_PLUS_TREE_INTERNAL_PAGE_TYPE::Init(page_id_t page_id,
-                                          page_id_t parent_id) {}
-/*
- * Helper method to get/set the key associated with input "index"(a.k.a
- * array offset)
- */
-INDEX_TEMPLATE_ARGUMENTS
-KeyType B_PLUS_TREE_INTERNAL_PAGE_TYPE::KeyAt(int index) const {
-  // replace with your own code
-  KeyType key;
-  return key;
-}
-
-INDEX_TEMPLATE_ARGUMENTS
-void B_PLUS_TREE_INTERNAL_PAGE_TYPE::SetKeyAt(int index, const KeyType &key) {}
-
-/*
- * Helper method to find and return array index(or offset), so that its value
- * equals to input "value"
- */
-INDEX_TEMPLATE_ARGUMENTS
-int B_PLUS_TREE_INTERNAL_PAGE_TYPE::ValueIndex(const ValueType &value) const {
-  return 0;
-}
-
-/*
- * Helper method to get the value associated with input "index"(a.k.a array
- * offset)
- */
-INDEX_TEMPLATE_ARGUMENTS
-ValueType B_PLUS_TREE_INTERNAL_PAGE_TYPE::ValueAt(int index) const { return 0; }
-
-/*****************************************************************************
- * LOOKUP
- *****************************************************************************/
-/*
- * Find and return the child pointer(page_id) which points to the child page
- * that contains input "key"
- * Start the search from the second key(the first key should always be invalid)
- */
-INDEX_TEMPLATE_ARGUMENTS
-ValueType
-B_PLUS_TREE_INTERNAL_PAGE_TYPE::Lookup(const KeyType &key,
-                                       const KeyComparator &comparator) const {
-  return INVALID_PAGE_ID;
-}
-
-/*****************************************************************************
- * INSERTION
- *****************************************************************************/
-/*
- * Populate new root page with old_value + new_key & new_value
- * When the insertion cause overflow from leaf page all the way upto the root
- * page, you should create a new root page and populate its elements.
- * NOTE: This method is only called within InsertIntoParent()(b_plus_tree.cpp)
- */
-INDEX_TEMPLATE_ARGUMENTS
-void B_PLUS_TREE_INTERNAL_PAGE_TYPE::PopulateNewRoot(
-    const ValueType &old_value, const KeyType &new_key,
-    const ValueType &new_value) {}
-/*
- * Insert new_key & new_value pair right after the pair with its value ==
- * old_value
- * @return:  new size after insertion
- */
-INDEX_TEMPLATE_ARGUMENTS
-int B_PLUS_TREE_INTERNAL_PAGE_TYPE::InsertNodeAfter(
-    const ValueType &old_value, const KeyType &new_key,
-    const ValueType &new_value) {
-  return 0;
-}
-
-/*****************************************************************************
- * SPLIT
- *****************************************************************************/
-/*
- * Remove half of key & value pairs from this page to "recipient" page
- */
-INDEX_TEMPLATE_ARGUMENTS
-void B_PLUS_TREE_INTERNAL_PAGE_TYPE::MoveHalfTo(
-    BPlusTreeInternalPage *recipient,
-    BufferPoolManager *buffer_pool_manager) {}
-
-INDEX_TEMPLATE_ARGUMENTS
-void B_PLUS_TREE_INTERNAL_PAGE_TYPE::CopyHalfFrom(
-    MappingType *items, int size, BufferPoolManager *buffer_pool_manager) {}
-
-/*****************************************************************************
- * REMOVE
- *****************************************************************************/
-/*
- * Remove the key & value pair in internal page according to input index(a.k.a
- * array offset)
- * NOTE: store key&value pair continuously after deletion
- */
-INDEX_TEMPLATE_ARGUMENTS
-void B_PLUS_TREE_INTERNAL_PAGE_TYPE::Remove(int index) {}
-
-/*
- * Remove the only key & value pair in internal page and return the value
- * NOTE: only call this method within AdjustRoot()(in b_plus_tree.cpp)
- */
-INDEX_TEMPLATE_ARGUMENTS
-ValueType B_PLUS_TREE_INTERNAL_PAGE_TYPE::RemoveAndReturnOnlyChild() {
-  return INVALID_PAGE_ID;
-}
-/*****************************************************************************
- * MERGE
- *****************************************************************************/
-/*
- * Remove all of key & value pairs from this page to "recipient" page, then
- * update relavent key & value pair in its parent page.
- */
-INDEX_TEMPLATE_ARGUMENTS
-void B_PLUS_TREE_INTERNAL_PAGE_TYPE::MoveAllTo(
-    BPlusTreeInternalPage *recipient, int index_in_parent,
-    BufferPoolManager *buffer_pool_manager) {}
-
-INDEX_TEMPLATE_ARGUMENTS
-void B_PLUS_TREE_INTERNAL_PAGE_TYPE::CopyAllFrom(
-    MappingType *items, int size, BufferPoolManager *buffer_pool_manager) {}
-
-/*****************************************************************************
- * REDISTRIBUTE
- *****************************************************************************/
-/*
- * Remove the first key & value pair from this page to tail of "recipient"
- * page, then update relavent key & value pair in its parent page.
- */
-INDEX_TEMPLATE_ARGUMENTS
-void B_PLUS_TREE_INTERNAL_PAGE_TYPE::MoveFirstToEndOf(
-    BPlusTreeInternalPage *recipient,
-    BufferPoolManager *buffer_pool_manager) {}
-
-INDEX_TEMPLATE_ARGUMENTS
-void B_PLUS_TREE_INTERNAL_PAGE_TYPE::CopyLastFrom(
-    const MappingType &pair, BufferPoolManager *buffer_pool_manager) {}
-
-/*
- * Remove the last key & value pair from this page to head of "recipient"
- * page, then update relavent key & value pair in its parent page.
- */
-INDEX_TEMPLATE_ARGUMENTS
-void B_PLUS_TREE_INTERNAL_PAGE_TYPE::MoveLastToFrontOf(
-    BPlusTreeInternalPage *recipient, int parent_index,
-    BufferPoolManager *buffer_pool_manager) {}
-
-INDEX_TEMPLATE_ARGUMENTS
-void B_PLUS_TREE_INTERNAL_PAGE_TYPE::CopyFirstFrom(
-    const MappingType &pair, int parent_index,
-    BufferPoolManager *buffer_pool_manager) {}
-
-/*****************************************************************************
- * DEBUG
- *****************************************************************************/
-INDEX_TEMPLATE_ARGUMENTS
-void B_PLUS_TREE_INTERNAL_PAGE_TYPE::QueueUpChildren(
-    std::queue<BPlusTreePage *> *queue,
-    BufferPoolManager *buffer_pool_manager) {
-  for (int i = 0; i < GetSize(); i++) {
-    auto *page = buffer_pool_manager->FetchPage(array[i].second);
-    if (page == nullptr)
-      throw Exception(EXCEPTION_TYPE_INDEX,
-                      "all page are pinned while printing");
-    BPlusTreePage *node =
-        reinterpret_cast<BPlusTreePage *>(page->GetData());
-    queue->push(node);
-  }
-}
-
-INDEX_TEMPLATE_ARGUMENTS
-std::string B_PLUS_TREE_INTERNAL_PAGE_TYPE::ToString(bool verbose) const {
-  if (GetSize() == 0) {
-    return "";
-  }
-  std::ostringstream os;
-  if (verbose) {
-    os << "[pageId: " << GetPageId() << " parentId: " << GetParentPageId()
-       << "]<" << GetSize() << "> ";
-  }
-
-  int entry = verbose ? 0 : 1;
-  int end = GetSize();
-  bool first = true;
-  while (entry < end) {
-    if (first) {
-      first = false;
-    } else {
-      os << " ";
-    }
-    os << std::dec << array[entry].first.ToString();
-    if (verbose) {
-      os << "(" << array[entry].second << ")";
-    }
-    ++entry;
-  }
-  return os.str();
-}
-
-// valuetype for internalNode should be page id_t
-template class BPlusTreeInternalPage<GenericKey<4>, page_id_t,
-                                           GenericComparator<4>>;
-template class BPlusTreeInternalPage<GenericKey<8>, page_id_t,
-                                           GenericComparator<8>>;
-template class BPlusTreeInternalPage<GenericKey<16>, page_id_t,
-                                           GenericComparator<16>>;
-template class BPlusTreeInternalPage<GenericKey<32>, page_id_t,
-                                           GenericComparator<32>>;
-template class BPlusTreeInternalPage<GenericKey<64>, page_id_t,
-                                           GenericComparator<64>>;
-} // namespace cmudb
->>>>>>> 443d449d
+} // namespace cmudb