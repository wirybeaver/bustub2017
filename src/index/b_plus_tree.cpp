<<<<<<< HEAD
/**
 * b_plus_tree.cpp
 */
#include <iostream>
#include <string>

#include "common/exception.h"
#include "common/logger.h"
#include "common/rid.h"
#include "index/b_plus_tree.h"
#include "page/header_page.h"

namespace cmudb {

INDEX_TEMPLATE_ARGUMENTS
BPLUSTREE_TYPE::BPlusTree(const std::string &name,
                                BufferPoolManager *buffer_pool_manager,
                                const KeyComparator &comparator,
                                page_id_t root_page_id)
    : index_name_(name), root_page_id_(root_page_id),
      buffer_pool_manager_(buffer_pool_manager), comparator_(comparator) {}

/*
 * Helper function to decide whether current b+tree is empty
 */
INDEX_TEMPLATE_ARGUMENTS
bool BPLUSTREE_TYPE::IsEmpty() const { return root_page_id_==INVALID_PAGE_ID; }
/*****************************************************************************
 * SEARCH
 *****************************************************************************/
/*
 * Return the only value that associated with input key
 * This method is used for point query
 * @return : true means key exists
 */
INDEX_TEMPLATE_ARGUMENTS
bool BPLUSTREE_TYPE::GetValue(const KeyType &key,
                              std::vector<ValueType> &result,
                              Transaction *transaction) {
    if(IsEmpty()) {
        return false;
    }
    auto *leafPage = FindLeafPage(key);
    bool ans = leafPage->Lookup(key, result[0], comparator_);
    buffer_pool_manager_->UnpinPage(leafPage->GetPageId(), false);
    return ans;
}

/*****************************************************************************
 * INSERTION
 *****************************************************************************/
/*
 * Insert constant key & value pair into b+ tree
 * if current tree is empty, start new tree, update root page id and insert
 * entry, otherwise insert into leaf page.
 * @return: since we only support unique key, if user try to insert duplicate
 * keys return false, otherwise return true.
 */
INDEX_TEMPLATE_ARGUMENTS
bool BPLUSTREE_TYPE::Insert(const KeyType &key, const ValueType &value,
                            Transaction *transaction) {
    if(IsEmpty()) {
      StartNewTree(key, value);
      return true;
    }
    return InsertIntoLeaf(key, value, transaction);
}
/*
 * Insert constant key & value pair into an empty tree
 * User needs to first ask for new page from buffer pool manager(NOTICE: throw
 * an "out of memory" exception if returned value is nullptr), then update b+
 * tree's root page id and insert entry directly into leaf page.
 */
INDEX_TEMPLATE_ARGUMENTS
void BPLUSTREE_TYPE::StartNewTree(const KeyType &key, const ValueType &value) {
    // page initialization
    page_id_t pageId;
    Page & page = *(buffer_pool_manager_->NewPage(pageId));
    assert((&page) != nullptr);

    // b+ tree initialization
    B_PLUS_TREE_LEAF_PAGE_TYPE &root = *(reinterpret_cast<B_PLUS_TREE_LEAF_PAGE_TYPE *>(page.GetData()));
    root.Init(pageId, INVALID_PAGE_ID);
    root.Insert(key, value, comparator_);
    // update root page id
    root_page_id_ = pageId;
    UpdateRootPageId(true);
    buffer_pool_manager_->UnpinPage(pageId, true);
}

/*
 * Insert constant key & value pair into leaf page
 * User needs to first find the right leaf page as insertion target, then look
 * through leaf page to see whether insert key exist or not. If exist, return
 * immdiately, otherwise insert entry. Remember to deal with split if necessary.
 * @return: since we only support unique key, if user try to insert duplicate
 * keys return false, otherwise return true.
 */
INDEX_TEMPLATE_ARGUMENTS
bool BPLUSTREE_TYPE::InsertIntoLeaf(const KeyType &key, const ValueType &value,
                                    Transaction *transaction) {
    // assumption: the tree is not empty.
  auto *leafPage = FindLeafPage(key);
  ValueType v;
  bool containsKey = leafPage->Lookup(key, v, comparator_);
  if (containsKey) {
      buffer_pool_manager_->UnpinPage(leafPage->GetPageId(), false);
      return false;
  }
  leafPage->Insert(key, value, comparator_);
  if(leafPage->GetSize() > leafPage->GetMaxSize()) {
      auto *splittedRightPage = Split(leafPage);
      InsertIntoParent(leafPage, splittedRightPage->KeyAt(0), splittedRightPage, transaction);
  }
  buffer_pool_manager_->UnpinPage(leafPage->GetPageId(), true);
  return true;
}

/*
 * Split input page and return newly created page.
 * Using template N to represent either internal page or leaf page.
 * User needs to first ask for new page from buffer pool manager(NOTICE: throw
 * an "out of memory" exception if returned value is nullptr), then move half
 * of key & value pairs from input page to newly created page
 */
INDEX_TEMPLATE_ARGUMENTS
template <typename N> N *BPLUSTREE_TYPE::Split(N *node) {
    page_id_t newPageId;
    auto *phypage = buffer_pool_manager_->NewPage(newPageId);
    assert(phypage!=nullptr);
    N *newNode = reinterpret_cast<N *>(phypage->GetData());
    newNode->Init(newPageId, node->GetParentPageId());
    node->MoveHalfTo(newNode, buffer_pool_manager_);
    return newNode;
}

/*
 * Insert key & value pair into internal page after split
 * @param   old_node      input page from split() method
 * @param   key
 * @param   new_node      returned page from split() method
 * User needs to first find the parent page of old_node, parent node must be
 * adjusted to take info of new_node into account. Remember to deal with split
 * recursively if necessary.
 */
INDEX_TEMPLATE_ARGUMENTS
void BPLUSTREE_TYPE::InsertIntoParent(BPlusTreePage *old_node,
                                      const KeyType &key,
                                      BPlusTreePage *new_node,
                                      Transaction *transaction) {
    if (old_node->IsRootPage()) {
        page_id_t pageId;
        Page* phyPage = buffer_pool_manager_->NewPage(pageId);
        assert(phyPage != nullptr);
        auto newRootPage = reinterpret_cast<B_PLUS_TREE_INTERNAL_PAGE_TYPE *>(phyPage->GetData());
        newRootPage->Init(pageId, INVALID_PAGE_ID);
        newRootPage->PopulateNewRoot(old_node->GetPageId(), key, new_node->GetPageId());
        new_node->SetParentPageId(pageId);
        old_node->SetParentPageId(pageId);
        root_page_id_ = pageId;
        UpdateRootPageId();
        buffer_pool_manager_->UnpinPage(root_page_id_, true);
        buffer_pool_manager_->UnpinPage(new_node->GetPageId(), true);
        return;
    }
    page_id_t pageId = old_node->GetParentPageId();
    auto *physicalPage = buffer_pool_manager_->FetchPage(pageId);
    assert(physicalPage != nullptr);
    new_node->SetParentPageId(pageId);
    buffer_pool_manager_->UnpinPage(new_node->GetPageId(), true);
    auto *internalPage = reinterpret_cast<B_PLUS_TREE_INTERNAL_PAGE_TYPE *>(physicalPage->GetData());
    internalPage->InsertNodeAfter(old_node->GetPageId(), key, new_node->GetPageId());
    if(internalPage->GetSize() > internalPage->GetMaxSize()) {
        auto *splittedRightPage = Split(internalPage);
        InsertIntoParent(internalPage, splittedRightPage->KeyAt(0), splittedRightPage, transaction);
    }
    buffer_pool_manager_->UnpinPage(pageId, true);
}

/*****************************************************************************
 * REMOVE
 *****************************************************************************/
/*
 * Delete key & value pair associated with input key
 * If current tree is empty, return immdiately.
 * If not, User needs to first find the right leaf page as deletion target, then
 * delete entry from leaf page. Remember to deal with redistribute or merge if
 * necessary.
 */
INDEX_TEMPLATE_ARGUMENTS
void BPLUSTREE_TYPE::Remove(const KeyType &key, Transaction *transaction) {}

/*
 * User needs to first find the sibling of input page. If sibling's size + input
 * page's size > page's max size, then redistribute. Otherwise, merge.
 * Using template N to represent either internal page or leaf page.
 * @return: true means target leaf page should be deleted, false means no
 * deletion happens
 */
INDEX_TEMPLATE_ARGUMENTS
template <typename N>
bool BPLUSTREE_TYPE::CoalesceOrRedistribute(N *node, Transaction *transaction) {
  return false;
}

/*
 * Move all the key & value pairs from one page to its sibling page, and notify
 * buffer pool manager to delete this page. Parent page must be adjusted to
 * take info of deletion into account. Remember to deal with coalesce or
 * redistribute recursively if necessary.
 * Using template N to represent either internal page or leaf page.
 * @param   neighbor_node      sibling page of input "node"
 * @param   node               input from method coalesceOrRedistribute()
 * @param   parent             parent page of input "node"
 * @return  true means parent node should be deleted, false means no deletion
 * happend
 */
INDEX_TEMPLATE_ARGUMENTS
template <typename N>
bool BPLUSTREE_TYPE::Coalesce(
    N *&neighbor_node, N *&node,
    BPlusTreeInternalPage<KeyType, page_id_t, KeyComparator> *&parent,
    int index, Transaction *transaction) {
  return false;
}

/*
 * Redistribute key & value pairs from one page to its sibling page. If index ==
 * 0, move sibling page's first key & value pair into end of input "node",
 * otherwise move sibling page's last key & value pair into head of input
 * "node".
 * Using template N to represent either internal page or leaf page.
 * @param   neighbor_node      sibling page of input "node"
 * @param   node               input from method coalesceOrRedistribute()
 */
INDEX_TEMPLATE_ARGUMENTS
template <typename N>
void BPLUSTREE_TYPE::Redistribute(N *neighbor_node, N *node, int index) {}
/*
 * Update root page if necessary
 * NOTE: size of root page can be less than min size and this method is only
 * called within coalesceOrRedistribute() method
 * case 1: when you delete the last element in root page, but root page still
 * has one last child
 * case 2: when you delete the last element in whole b+ tree
 * @return : true means root page should be deleted, false means no deletion
 * happend
 */
INDEX_TEMPLATE_ARGUMENTS
bool BPLUSTREE_TYPE::AdjustRoot(BPlusTreePage *old_root_node) {
  return false;
}

/*****************************************************************************
 * INDEX ITERATOR
 *****************************************************************************/
/*
 * Input parameter is void, find the leaftmost leaf page first, then construct
 * index iterator
 * @return : index iterator
 */
INDEX_TEMPLATE_ARGUMENTS
INDEXITERATOR_TYPE BPLUSTREE_TYPE::Begin() { return INDEXITERATOR_TYPE(); }

/*
 * Input parameter is low key, find the leaf page that contains the input key
 * first, then construct index iterator
 * @return : index iterator
 */
INDEX_TEMPLATE_ARGUMENTS
INDEXITERATOR_TYPE BPLUSTREE_TYPE::Begin(const KeyType &key) {
  return INDEXITERATOR_TYPE();
}

/*****************************************************************************
 * UTILITIES AND DEBUG
 *****************************************************************************/
/*
 * Find leaf page containing particular key, if leftMost flag == true, find
 * the left most leaf page
 */
INDEX_TEMPLATE_ARGUMENTS
B_PLUS_TREE_LEAF_PAGE_TYPE *BPLUSTREE_TYPE::FindLeafPage(const KeyType &key,
                                                         bool leftMost) {
    if(IsEmpty()) {
        return nullptr;
    }
    page_id_t cur = root_page_id_;
    auto *phyPage = buffer_pool_manager_->FetchPage(cur);
    assert(phyPage!= nullptr);
    auto *node = reinterpret_cast<BPlusTreePage *>(phyPage->GetData());
    while(!node->IsLeafPage()) {
        auto *internalNode = reinterpret_cast<B_PLUS_TREE_INTERNAL_PAGE_TYPE *>(node);
        const ValueType &pointer = leftMost? internalNode->ValueAt(0) :
                internalNode->Lookup(key, comparator_);
        page_id_t prev = cur;
        cur = pointer.GetPageId();
        phyPage = buffer_pool_manager_->FetchPage(cur);
        buffer_pool_manager_->UnpinPage(prev, false);
        assert(phyPage!= nullptr);
        node = reinterpret_cast<BPlusTreePage *>(phyPage->GetData());
    }
    return reinterpret_cast<B_PLUS_TREE_LEAF_PAGE_TYPE *>(node);
}

/*
 * Update/Insert root page id in header page(where page_id = 0, header_page is
 * defined under include/page/header_page.h)
 * Call this method everytime root page id is changed.
 * @parameter: insert_record      defualt value is false. When set to true,
 * insert a record <index_name, root_page_id> into header page instead of
 * updating it.
 */
INDEX_TEMPLATE_ARGUMENTS
void BPLUSTREE_TYPE::UpdateRootPageId(int insert_record) {
  HeaderPage *header_page = static_cast<HeaderPage *>(
      buffer_pool_manager_->FetchPage(HEADER_PAGE_ID));
  if (insert_record)
    // create a new record<index_name + root_page_id> in header_page
    header_page->InsertRecord(index_name_, root_page_id_);
  else
    // update root_page_id in header_page
    header_page->UpdateRecord(index_name_, root_page_id_);
  buffer_pool_manager_->UnpinPage(HEADER_PAGE_ID, true);
}

/*
 * This method is used for debug only
 * print out whole b+tree sturcture, rank by rank
 */
INDEX_TEMPLATE_ARGUMENTS
std::string BPLUSTREE_TYPE::ToString(bool verbose) { return "Empty tree"; }

/*
 * This method is used for test only
 * Read data from file and insert one by one
 */
INDEX_TEMPLATE_ARGUMENTS
void BPLUSTREE_TYPE::InsertFromFile(const std::string &file_name,
                                    Transaction *transaction) {
  int64_t key;
  std::ifstream input(file_name);
  while (input) {
    input >> key;

    KeyType index_key;
    index_key.SetFromInteger(key);
    RID rid(key);
    Insert(index_key, rid, transaction);
  }
}
/*
 * This method is used for test only
 * Read data from file and remove one by one
 */
INDEX_TEMPLATE_ARGUMENTS
void BPLUSTREE_TYPE::RemoveFromFile(const std::string &file_name,
                                    Transaction *transaction) {
  int64_t key;
  std::ifstream input(file_name);
  while (input) {
    input >> key;
    KeyType index_key;
    index_key.SetFromInteger(key);
    Remove(index_key, transaction);
  }
}

template class BPlusTree<GenericKey<4>, RID, GenericComparator<4>>;
template class BPlusTree<GenericKey<8>, RID, GenericComparator<8>>;
template class BPlusTree<GenericKey<16>, RID, GenericComparator<16>>;
template class BPlusTree<GenericKey<32>, RID, GenericComparator<32>>;
template class BPlusTree<GenericKey<64>, RID, GenericComparator<64>>;

} // namespace cmudb
=======
/**
 * b_plus_tree.cpp
 */
#include <iostream>
#include <string>

#include "common/exception.h"
#include "common/logger.h"
#include "common/rid.h"
#include "index/b_plus_tree.h"
#include "page/header_page.h"

namespace cmudb {

INDEX_TEMPLATE_ARGUMENTS
BPLUSTREE_TYPE::BPlusTree(const std::string &name,
                                BufferPoolManager *buffer_pool_manager,
                                const KeyComparator &comparator,
                                page_id_t root_page_id)
    : index_name_(name), root_page_id_(root_page_id),
      buffer_pool_manager_(buffer_pool_manager), comparator_(comparator) {}

/*
 * Helper function to decide whether current b+tree is empty
 */
INDEX_TEMPLATE_ARGUMENTS
bool BPLUSTREE_TYPE::IsEmpty() const { return true; }
/*****************************************************************************
 * SEARCH
 *****************************************************************************/
/*
 * Return the only value that associated with input key
 * This method is used for point query
 * @return : true means key exists
 */
INDEX_TEMPLATE_ARGUMENTS
bool BPLUSTREE_TYPE::GetValue(const KeyType &key,
                              std::vector<ValueType> &result,
                              Transaction *transaction) {
  return false;
}

/*****************************************************************************
 * INSERTION
 *****************************************************************************/
/*
 * Insert constant key & value pair into b+ tree
 * if current tree is empty, start new tree, update root page id and insert
 * entry, otherwise insert into leaf page.
 * @return: since we only support unique key, if user try to insert duplicate
 * keys return false, otherwise return true.
 */
INDEX_TEMPLATE_ARGUMENTS
bool BPLUSTREE_TYPE::Insert(const KeyType &key, const ValueType &value,
                            Transaction *transaction) {
  return false;
}
/*
 * Insert constant key & value pair into an empty tree
 * User needs to first ask for new page from buffer pool manager(NOTICE: throw
 * an "out of memory" exception if returned value is nullptr), then update b+
 * tree's root page id and insert entry directly into leaf page.
 */
INDEX_TEMPLATE_ARGUMENTS
void BPLUSTREE_TYPE::StartNewTree(const KeyType &key, const ValueType &value) {}

/*
 * Insert constant key & value pair into leaf page
 * User needs to first find the right leaf page as insertion target, then look
 * through leaf page to see whether insert key exist or not. If exist, return
 * immdiately, otherwise insert entry. Remember to deal with split if necessary.
 * @return: since we only support unique key, if user try to insert duplicate
 * keys return false, otherwise return true.
 */
INDEX_TEMPLATE_ARGUMENTS
bool BPLUSTREE_TYPE::InsertIntoLeaf(const KeyType &key, const ValueType &value,
                                    Transaction *transaction) {
  return false;
}

/*
 * Split input page and return newly created page.
 * Using template N to represent either internal page or leaf page.
 * User needs to first ask for new page from buffer pool manager(NOTICE: throw
 * an "out of memory" exception if returned value is nullptr), then move half
 * of key & value pairs from input page to newly created page
 */
INDEX_TEMPLATE_ARGUMENTS
template <typename N> N *BPLUSTREE_TYPE::Split(N *node) { return nullptr; }

/*
 * Insert key & value pair into internal page after split
 * @param   old_node      input page from split() method
 * @param   key
 * @param   new_node      returned page from split() method
 * User needs to first find the parent page of old_node, parent node must be
 * adjusted to take info of new_node into account. Remember to deal with split
 * recursively if necessary.
 */
INDEX_TEMPLATE_ARGUMENTS
void BPLUSTREE_TYPE::InsertIntoParent(BPlusTreePage *old_node,
                                      const KeyType &key,
                                      BPlusTreePage *new_node,
                                      Transaction *transaction) {}

/*****************************************************************************
 * REMOVE
 *****************************************************************************/
/*
 * Delete key & value pair associated with input key
 * If current tree is empty, return immdiately.
 * If not, User needs to first find the right leaf page as deletion target, then
 * delete entry from leaf page. Remember to deal with redistribute or merge if
 * necessary.
 */
INDEX_TEMPLATE_ARGUMENTS
void BPLUSTREE_TYPE::Remove(const KeyType &key, Transaction *transaction) {}

/*
 * User needs to first find the sibling of input page. If sibling's size + input
 * page's size > page's max size, then redistribute. Otherwise, merge.
 * Using template N to represent either internal page or leaf page.
 * @return: true means target leaf page should be deleted, false means no
 * deletion happens
 */
INDEX_TEMPLATE_ARGUMENTS
template <typename N>
bool BPLUSTREE_TYPE::CoalesceOrRedistribute(N *node, Transaction *transaction) {
  return false;
}

/*
 * Move all the key & value pairs from one page to its sibling page, and notify
 * buffer pool manager to delete this page. Parent page must be adjusted to
 * take info of deletion into account. Remember to deal with coalesce or
 * redistribute recursively if necessary.
 * Using template N to represent either internal page or leaf page.
 * @param   neighbor_node      sibling page of input "node"
 * @param   node               input from method coalesceOrRedistribute()
 * @param   parent             parent page of input "node"
 * @return  true means parent node should be deleted, false means no deletion
 * happend
 */
INDEX_TEMPLATE_ARGUMENTS
template <typename N>
bool BPLUSTREE_TYPE::Coalesce(
    N *&neighbor_node, N *&node,
    BPlusTreeInternalPage<KeyType, page_id_t, KeyComparator> *&parent,
    int index, Transaction *transaction) {
  return false;
}

/*
 * Redistribute key & value pairs from one page to its sibling page. If index ==
 * 0, move sibling page's first key & value pair into end of input "node",
 * otherwise move sibling page's last key & value pair into head of input
 * "node".
 * Using template N to represent either internal page or leaf page.
 * @param   neighbor_node      sibling page of input "node"
 * @param   node               input from method coalesceOrRedistribute()
 */
INDEX_TEMPLATE_ARGUMENTS
template <typename N>
void BPLUSTREE_TYPE::Redistribute(N *neighbor_node, N *node, int index) {}
/*
 * Update root page if necessary
 * NOTE: size of root page can be less than min size and this method is only
 * called within coalesceOrRedistribute() method
 * case 1: when you delete the last element in root page, but root page still
 * has one last child
 * case 2: when you delete the last element in whole b+ tree
 * @return : true means root page should be deleted, false means no deletion
 * happend
 */
INDEX_TEMPLATE_ARGUMENTS
bool BPLUSTREE_TYPE::AdjustRoot(BPlusTreePage *old_root_node) {
  return false;
}

/*****************************************************************************
 * INDEX ITERATOR
 *****************************************************************************/
/*
 * Input parameter is void, find the leaftmost leaf page first, then construct
 * index iterator
 * @return : index iterator
 */
INDEX_TEMPLATE_ARGUMENTS
INDEXITERATOR_TYPE BPLUSTREE_TYPE::Begin() { return INDEXITERATOR_TYPE(); }

/*
 * Input parameter is low key, find the leaf page that contains the input key
 * first, then construct index iterator
 * @return : index iterator
 */
INDEX_TEMPLATE_ARGUMENTS
INDEXITERATOR_TYPE BPLUSTREE_TYPE::Begin(const KeyType &key) {
  return INDEXITERATOR_TYPE();
}

/*****************************************************************************
 * UTILITIES AND DEBUG
 *****************************************************************************/
/*
 * Find leaf page containing particular key, if leftMost flag == true, find
 * the left most leaf page
 */
INDEX_TEMPLATE_ARGUMENTS
B_PLUS_TREE_LEAF_PAGE_TYPE *BPLUSTREE_TYPE::FindLeafPage(const KeyType &key,
                                                         bool leftMost) {
  return nullptr;
}

/*
 * Update/Insert root page id in header page(where page_id = 0, header_page is
 * defined under include/page/header_page.h)
 * Call this method everytime root page id is changed.
 * @parameter: insert_record      defualt value is false. When set to true,
 * insert a record <index_name, root_page_id> into header page instead of
 * updating it.
 */
INDEX_TEMPLATE_ARGUMENTS
void BPLUSTREE_TYPE::UpdateRootPageId(int insert_record) {
  HeaderPage *header_page = static_cast<HeaderPage *>(
      buffer_pool_manager_->FetchPage(HEADER_PAGE_ID));
  if (insert_record)
    // create a new record<index_name + root_page_id> in header_page
    header_page->InsertRecord(index_name_, root_page_id_);
  else
    // update root_page_id in header_page
    header_page->UpdateRecord(index_name_, root_page_id_);
  buffer_pool_manager_->UnpinPage(HEADER_PAGE_ID, true);
}

/*
 * This method is used for debug only
 * print out whole b+tree sturcture, rank by rank
 */
INDEX_TEMPLATE_ARGUMENTS
std::string BPLUSTREE_TYPE::ToString(bool verbose) { return "Empty tree"; }

/*
 * This method is used for test only
 * Read data from file and insert one by one
 */
INDEX_TEMPLATE_ARGUMENTS
void BPLUSTREE_TYPE::InsertFromFile(const std::string &file_name,
                                    Transaction *transaction) {
  int64_t key;
  std::ifstream input(file_name);
  while (input) {
    input >> key;

    KeyType index_key;
    index_key.SetFromInteger(key);
    RID rid(key);
    Insert(index_key, rid, transaction);
  }
}
/*
 * This method is used for test only
 * Read data from file and remove one by one
 */
INDEX_TEMPLATE_ARGUMENTS
void BPLUSTREE_TYPE::RemoveFromFile(const std::string &file_name,
                                    Transaction *transaction) {
  int64_t key;
  std::ifstream input(file_name);
  while (input) {
    input >> key;
    KeyType index_key;
    index_key.SetFromInteger(key);
    Remove(index_key, transaction);
  }
}

template class BPlusTree<GenericKey<4>, RID, GenericComparator<4>>;
template class BPlusTree<GenericKey<8>, RID, GenericComparator<8>>;
template class BPlusTree<GenericKey<16>, RID, GenericComparator<16>>;
template class BPlusTree<GenericKey<32>, RID, GenericComparator<32>>;
template class BPlusTree<GenericKey<64>, RID, GenericComparator<64>>;

} // namespace cmudb
>>>>>>> 9119b169
<|MERGE_RESOLUTION|>--- conflicted
+++ resolved
@@ -1,4 +1,3 @@
-<<<<<<< HEAD
 /**
  * b_plus_tree.cpp
  */
@@ -153,7 +152,7 @@
         page_id_t pageId;
         Page* phyPage = buffer_pool_manager_->NewPage(pageId);
         assert(phyPage != nullptr);
-        auto newRootPage = reinterpret_cast<B_PLUS_TREE_INTERNAL_PAGE_TYPE *>(phyPage->GetData());
+        auto newRootPage = reinterpret_cast<B_PLUS_TREE_INTERNAL_PAGE *>(phyPage->GetData());
         newRootPage->Init(pageId, INVALID_PAGE_ID);
         newRootPage->PopulateNewRoot(old_node->GetPageId(), key, new_node->GetPageId());
         new_node->SetParentPageId(pageId);
@@ -169,7 +168,7 @@
     assert(physicalPage != nullptr);
     new_node->SetParentPageId(pageId);
     buffer_pool_manager_->UnpinPage(new_node->GetPageId(), true);
-    auto *internalPage = reinterpret_cast<B_PLUS_TREE_INTERNAL_PAGE_TYPE *>(physicalPage->GetData());
+    auto *internalPage = reinterpret_cast<B_PLUS_TREE_INTERNAL_PAGE *>(physicalPage->GetData());
     internalPage->InsertNodeAfter(old_node->GetPageId(), key, new_node->GetPageId());
     if(internalPage->GetSize() > internalPage->GetMaxSize()) {
         auto *splittedRightPage = Split(internalPage);
@@ -291,17 +290,20 @@
     assert(phyPage!= nullptr);
     auto *node = reinterpret_cast<BPlusTreePage *>(phyPage->GetData());
     while(!node->IsLeafPage()) {
-        auto *internalNode = reinterpret_cast<B_PLUS_TREE_INTERNAL_PAGE_TYPE *>(node);
-        const ValueType &pointer = leftMost? internalNode->ValueAt(0) :
-                internalNode->Lookup(key, comparator_);
-        page_id_t prev = cur;
-        cur = pointer.GetPageId();
-        phyPage = buffer_pool_manager_->FetchPage(cur);
-        buffer_pool_manager_->UnpinPage(prev, false);
+        page_id_t next;
+        auto *internalNode = static_cast<B_PLUS_TREE_INTERNAL_PAGE *>(node);
+        if(leftMost) {
+            next = internalNode->ValueAt(0);
+        } else {
+            next = internalNode->Lookup(key, comparator_);
+        }
+        phyPage = buffer_pool_manager_->FetchPage(next);
+        buffer_pool_manager_->UnpinPage(cur, false);
         assert(phyPage!= nullptr);
         node = reinterpret_cast<BPlusTreePage *>(phyPage->GetData());
-    }
-    return reinterpret_cast<B_PLUS_TREE_LEAF_PAGE_TYPE *>(node);
+        cur = next;
+    }
+    return static_cast<B_PLUS_TREE_LEAF_PAGE_TYPE *>(node);
 }
 
 /*
@@ -373,289 +375,4 @@
 template class BPlusTree<GenericKey<32>, RID, GenericComparator<32>>;
 template class BPlusTree<GenericKey<64>, RID, GenericComparator<64>>;
 
-} // namespace cmudb
-=======
-/**
- * b_plus_tree.cpp
- */
-#include <iostream>
-#include <string>
-
-#include "common/exception.h"
-#include "common/logger.h"
-#include "common/rid.h"
-#include "index/b_plus_tree.h"
-#include "page/header_page.h"
-
-namespace cmudb {
-
-INDEX_TEMPLATE_ARGUMENTS
-BPLUSTREE_TYPE::BPlusTree(const std::string &name,
-                                BufferPoolManager *buffer_pool_manager,
-                                const KeyComparator &comparator,
-                                page_id_t root_page_id)
-    : index_name_(name), root_page_id_(root_page_id),
-      buffer_pool_manager_(buffer_pool_manager), comparator_(comparator) {}
-
-/*
- * Helper function to decide whether current b+tree is empty
- */
-INDEX_TEMPLATE_ARGUMENTS
-bool BPLUSTREE_TYPE::IsEmpty() const { return true; }
-/*****************************************************************************
- * SEARCH
- *****************************************************************************/
-/*
- * Return the only value that associated with input key
- * This method is used for point query
- * @return : true means key exists
- */
-INDEX_TEMPLATE_ARGUMENTS
-bool BPLUSTREE_TYPE::GetValue(const KeyType &key,
-                              std::vector<ValueType> &result,
-                              Transaction *transaction) {
-  return false;
-}
-
-/*****************************************************************************
- * INSERTION
- *****************************************************************************/
-/*
- * Insert constant key & value pair into b+ tree
- * if current tree is empty, start new tree, update root page id and insert
- * entry, otherwise insert into leaf page.
- * @return: since we only support unique key, if user try to insert duplicate
- * keys return false, otherwise return true.
- */
-INDEX_TEMPLATE_ARGUMENTS
-bool BPLUSTREE_TYPE::Insert(const KeyType &key, const ValueType &value,
-                            Transaction *transaction) {
-  return false;
-}
-/*
- * Insert constant key & value pair into an empty tree
- * User needs to first ask for new page from buffer pool manager(NOTICE: throw
- * an "out of memory" exception if returned value is nullptr), then update b+
- * tree's root page id and insert entry directly into leaf page.
- */
-INDEX_TEMPLATE_ARGUMENTS
-void BPLUSTREE_TYPE::StartNewTree(const KeyType &key, const ValueType &value) {}
-
-/*
- * Insert constant key & value pair into leaf page
- * User needs to first find the right leaf page as insertion target, then look
- * through leaf page to see whether insert key exist or not. If exist, return
- * immdiately, otherwise insert entry. Remember to deal with split if necessary.
- * @return: since we only support unique key, if user try to insert duplicate
- * keys return false, otherwise return true.
- */
-INDEX_TEMPLATE_ARGUMENTS
-bool BPLUSTREE_TYPE::InsertIntoLeaf(const KeyType &key, const ValueType &value,
-                                    Transaction *transaction) {
-  return false;
-}
-
-/*
- * Split input page and return newly created page.
- * Using template N to represent either internal page or leaf page.
- * User needs to first ask for new page from buffer pool manager(NOTICE: throw
- * an "out of memory" exception if returned value is nullptr), then move half
- * of key & value pairs from input page to newly created page
- */
-INDEX_TEMPLATE_ARGUMENTS
-template <typename N> N *BPLUSTREE_TYPE::Split(N *node) { return nullptr; }
-
-/*
- * Insert key & value pair into internal page after split
- * @param   old_node      input page from split() method
- * @param   key
- * @param   new_node      returned page from split() method
- * User needs to first find the parent page of old_node, parent node must be
- * adjusted to take info of new_node into account. Remember to deal with split
- * recursively if necessary.
- */
-INDEX_TEMPLATE_ARGUMENTS
-void BPLUSTREE_TYPE::InsertIntoParent(BPlusTreePage *old_node,
-                                      const KeyType &key,
-                                      BPlusTreePage *new_node,
-                                      Transaction *transaction) {}
-
-/*****************************************************************************
- * REMOVE
- *****************************************************************************/
-/*
- * Delete key & value pair associated with input key
- * If current tree is empty, return immdiately.
- * If not, User needs to first find the right leaf page as deletion target, then
- * delete entry from leaf page. Remember to deal with redistribute or merge if
- * necessary.
- */
-INDEX_TEMPLATE_ARGUMENTS
-void BPLUSTREE_TYPE::Remove(const KeyType &key, Transaction *transaction) {}
-
-/*
- * User needs to first find the sibling of input page. If sibling's size + input
- * page's size > page's max size, then redistribute. Otherwise, merge.
- * Using template N to represent either internal page or leaf page.
- * @return: true means target leaf page should be deleted, false means no
- * deletion happens
- */
-INDEX_TEMPLATE_ARGUMENTS
-template <typename N>
-bool BPLUSTREE_TYPE::CoalesceOrRedistribute(N *node, Transaction *transaction) {
-  return false;
-}
-
-/*
- * Move all the key & value pairs from one page to its sibling page, and notify
- * buffer pool manager to delete this page. Parent page must be adjusted to
- * take info of deletion into account. Remember to deal with coalesce or
- * redistribute recursively if necessary.
- * Using template N to represent either internal page or leaf page.
- * @param   neighbor_node      sibling page of input "node"
- * @param   node               input from method coalesceOrRedistribute()
- * @param   parent             parent page of input "node"
- * @return  true means parent node should be deleted, false means no deletion
- * happend
- */
-INDEX_TEMPLATE_ARGUMENTS
-template <typename N>
-bool BPLUSTREE_TYPE::Coalesce(
-    N *&neighbor_node, N *&node,
-    BPlusTreeInternalPage<KeyType, page_id_t, KeyComparator> *&parent,
-    int index, Transaction *transaction) {
-  return false;
-}
-
-/*
- * Redistribute key & value pairs from one page to its sibling page. If index ==
- * 0, move sibling page's first key & value pair into end of input "node",
- * otherwise move sibling page's last key & value pair into head of input
- * "node".
- * Using template N to represent either internal page or leaf page.
- * @param   neighbor_node      sibling page of input "node"
- * @param   node               input from method coalesceOrRedistribute()
- */
-INDEX_TEMPLATE_ARGUMENTS
-template <typename N>
-void BPLUSTREE_TYPE::Redistribute(N *neighbor_node, N *node, int index) {}
-/*
- * Update root page if necessary
- * NOTE: size of root page can be less than min size and this method is only
- * called within coalesceOrRedistribute() method
- * case 1: when you delete the last element in root page, but root page still
- * has one last child
- * case 2: when you delete the last element in whole b+ tree
- * @return : true means root page should be deleted, false means no deletion
- * happend
- */
-INDEX_TEMPLATE_ARGUMENTS
-bool BPLUSTREE_TYPE::AdjustRoot(BPlusTreePage *old_root_node) {
-  return false;
-}
-
-/*****************************************************************************
- * INDEX ITERATOR
- *****************************************************************************/
-/*
- * Input parameter is void, find the leaftmost leaf page first, then construct
- * index iterator
- * @return : index iterator
- */
-INDEX_TEMPLATE_ARGUMENTS
-INDEXITERATOR_TYPE BPLUSTREE_TYPE::Begin() { return INDEXITERATOR_TYPE(); }
-
-/*
- * Input parameter is low key, find the leaf page that contains the input key
- * first, then construct index iterator
- * @return : index iterator
- */
-INDEX_TEMPLATE_ARGUMENTS
-INDEXITERATOR_TYPE BPLUSTREE_TYPE::Begin(const KeyType &key) {
-  return INDEXITERATOR_TYPE();
-}
-
-/*****************************************************************************
- * UTILITIES AND DEBUG
- *****************************************************************************/
-/*
- * Find leaf page containing particular key, if leftMost flag == true, find
- * the left most leaf page
- */
-INDEX_TEMPLATE_ARGUMENTS
-B_PLUS_TREE_LEAF_PAGE_TYPE *BPLUSTREE_TYPE::FindLeafPage(const KeyType &key,
-                                                         bool leftMost) {
-  return nullptr;
-}
-
-/*
- * Update/Insert root page id in header page(where page_id = 0, header_page is
- * defined under include/page/header_page.h)
- * Call this method everytime root page id is changed.
- * @parameter: insert_record      defualt value is false. When set to true,
- * insert a record <index_name, root_page_id> into header page instead of
- * updating it.
- */
-INDEX_TEMPLATE_ARGUMENTS
-void BPLUSTREE_TYPE::UpdateRootPageId(int insert_record) {
-  HeaderPage *header_page = static_cast<HeaderPage *>(
-      buffer_pool_manager_->FetchPage(HEADER_PAGE_ID));
-  if (insert_record)
-    // create a new record<index_name + root_page_id> in header_page
-    header_page->InsertRecord(index_name_, root_page_id_);
-  else
-    // update root_page_id in header_page
-    header_page->UpdateRecord(index_name_, root_page_id_);
-  buffer_pool_manager_->UnpinPage(HEADER_PAGE_ID, true);
-}
-
-/*
- * This method is used for debug only
- * print out whole b+tree sturcture, rank by rank
- */
-INDEX_TEMPLATE_ARGUMENTS
-std::string BPLUSTREE_TYPE::ToString(bool verbose) { return "Empty tree"; }
-
-/*
- * This method is used for test only
- * Read data from file and insert one by one
- */
-INDEX_TEMPLATE_ARGUMENTS
-void BPLUSTREE_TYPE::InsertFromFile(const std::string &file_name,
-                                    Transaction *transaction) {
-  int64_t key;
-  std::ifstream input(file_name);
-  while (input) {
-    input >> key;
-
-    KeyType index_key;
-    index_key.SetFromInteger(key);
-    RID rid(key);
-    Insert(index_key, rid, transaction);
-  }
-}
-/*
- * This method is used for test only
- * Read data from file and remove one by one
- */
-INDEX_TEMPLATE_ARGUMENTS
-void BPLUSTREE_TYPE::RemoveFromFile(const std::string &file_name,
-                                    Transaction *transaction) {
-  int64_t key;
-  std::ifstream input(file_name);
-  while (input) {
-    input >> key;
-    KeyType index_key;
-    index_key.SetFromInteger(key);
-    Remove(index_key, transaction);
-  }
-}
-
-template class BPlusTree<GenericKey<4>, RID, GenericComparator<4>>;
-template class BPlusTree<GenericKey<8>, RID, GenericComparator<8>>;
-template class BPlusTree<GenericKey<16>, RID, GenericComparator<16>>;
-template class BPlusTree<GenericKey<32>, RID, GenericComparator<32>>;
-template class BPlusTree<GenericKey<64>, RID, GenericComparator<64>>;
-
-} // namespace cmudb
->>>>>>> 9119b169
+} // namespace cmudb